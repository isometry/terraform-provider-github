--- conflicted
+++ resolved
@@ -49,12 +49,8 @@
 }
 
 func resourceGithubTeamMembershipCreateOrUpdate(d *schema.ResourceData, meta interface{}) error {
-<<<<<<< HEAD
-	client := meta.(*Organization).client
+	client := meta.(*Organization).v3client
 	orgId := meta.(*Organization).id
-=======
-	client := meta.(*Organization).v3client
->>>>>>> d9d9afd5
 
 	teamIdString := d.Get("team_id").(string)
 	teamId, err := strconv.ParseInt(teamIdString, 10, 64)
@@ -85,12 +81,8 @@
 }
 
 func resourceGithubTeamMembershipRead(d *schema.ResourceData, meta interface{}) error {
-<<<<<<< HEAD
-	client := meta.(*Organization).client
+	client := meta.(*Organization).v3client
 	orgId := meta.(*Organization).id
-=======
-	client := meta.(*Organization).v3client
->>>>>>> d9d9afd5
 	teamIdString, username, err := parseTwoPartID(d.Id(), "team_id", "username")
 	if err != nil {
 		return err
@@ -137,13 +129,8 @@
 }
 
 func resourceGithubTeamMembershipDelete(d *schema.ResourceData, meta interface{}) error {
-<<<<<<< HEAD
-	client := meta.(*Organization).client
+	client := meta.(*Organization).v3client
 	orgId := meta.(*Organization).id
-=======
-	client := meta.(*Organization).v3client
-
->>>>>>> d9d9afd5
 	teamIdString := d.Get("team_id").(string)
 	teamId, err := strconv.ParseInt(teamIdString, 10, 64)
 	if err != nil {
